--- conflicted
+++ resolved
@@ -1,9 +1,5 @@
 fire
 boto3
 botocore
-<<<<<<< HEAD
 pyyaml
-pytest
-=======
-pyyaml
->>>>>>> 008acbeb
+pytest